﻿using System.Windows.Forms;

namespace VisiBoole.Views
{
	partial class MainWindow
	{
		/// <summary>
		/// Required designer variable.
		/// </summary>
		private System.ComponentModel.IContainer components = null;

		/// <summary>
		/// Clean up any resources being used.
		/// </summary>
		/// <param name="disposing">true if managed resources should be disposed; otherwise, false.</param>
		protected override void Dispose(bool disposing)
		{
			if (disposing && (components != null))
			{
				components.Dispose();
			}
			base.Dispose(disposing);
		}

		#region Windows Form Designer generated code

		/// <summary>
		/// Required method for Designer support - do not modify
		/// the contents of this method with the code editor.
		/// </summary>
		private void InitializeComponent()
		{
            System.Windows.Forms.TreeNode treeNode2 = new System.Windows.Forms.TreeNode("Designs:");
            System.ComponentModel.ComponentResourceManager resources = new System.ComponentModel.ComponentResourceManager(typeof(MainWindow));
            this.menuStrip1 = new System.Windows.Forms.MenuStrip();
            this.fileToolStripMenuItem = new System.Windows.Forms.ToolStripMenuItem();
            this.newToolStripMenuItem = new System.Windows.Forms.ToolStripMenuItem();
            this.openToolStripMenuItem = new System.Windows.Forms.ToolStripMenuItem();
            this.toolStripSeparator = new System.Windows.Forms.ToolStripSeparator();
            this.saveToolStripMenuItem = new System.Windows.Forms.ToolStripMenuItem();
            this.saveAsToolStripMenuItem = new System.Windows.Forms.ToolStripMenuItem();
            this.toolStripSeparator2 = new System.Windows.Forms.ToolStripSeparator();
            this.closeDesignToolStripMenuItem = new System.Windows.Forms.ToolStripMenuItem();
            this.closeAllDesignToolStripMenuItem = new System.Windows.Forms.ToolStripMenuItem();
            this.exitToolStripMenuItem = new System.Windows.Forms.ToolStripMenuItem();
            this.editToolStripMenuItem = new System.Windows.Forms.ToolStripMenuItem();
            this.undoToolStripMenuItem = new System.Windows.Forms.ToolStripMenuItem();
            this.redoToolStripMenuItem = new System.Windows.Forms.ToolStripMenuItem();
            this.toolStripSeparator3 = new System.Windows.Forms.ToolStripSeparator();
            this.cutToolStripMenuItem = new System.Windows.Forms.ToolStripMenuItem();
            this.copyToolStripMenuItem = new System.Windows.Forms.ToolStripMenuItem();
            this.pasteToolStripMenuItem = new System.Windows.Forms.ToolStripMenuItem();
            this.toolStripSeparator4 = new System.Windows.Forms.ToolStripSeparator();
            this.selectAllToolStripMenuItem = new System.Windows.Forms.ToolStripMenuItem();
            this.viewToolStripMenuItem = new System.Windows.Forms.ToolStripMenuItem();
            this.increaseFontToolStripMenuItem = new System.Windows.Forms.ToolStripMenuItem();
            this.decreaseFontToolStripMenuItem = new System.Windows.Forms.ToolStripMenuItem();
            this.toolStripSeparator6 = new System.Windows.Forms.ToolStripSeparator();
            this.lightThemeToolStripMenuItem = new System.Windows.Forms.ToolStripMenuItem();
            this.darkThemeToolStripMenuItem = new System.Windows.Forms.ToolStripMenuItem();
            this.toolStripSeparator5 = new System.Windows.Forms.ToolStripSeparator();
            this.colorBlindModeToolStripMenuItem = new System.Windows.Forms.ToolStripMenuItem();
            this.simulationCommentsToolStripMenuItem = new System.Windows.Forms.ToolStripMenuItem();
            this.helpToolStripMenuItem = new System.Windows.Forms.ToolStripMenuItem();
            this.syntaxDocumentationToolStripMenuItem = new System.Windows.Forms.ToolStripMenuItem();
            this.userGuideToolStripMenuItem = new System.Windows.Forms.ToolStripMenuItem();
            this.MainLayoutPanel = new System.Windows.Forms.TableLayoutPanel();
            this.NavTree = new System.Windows.Forms.TreeView();
            this.OpenFileLinkLabel = new System.Windows.Forms.LinkLabel();
            this.openFileDialog1 = new System.Windows.Forms.OpenFileDialog();
            this.saveFileDialog1 = new System.Windows.Forms.SaveFileDialog();
            this.menuStrip2 = new System.Windows.Forms.MenuStrip();
            this.newIcon = new System.Windows.Forms.ToolStripMenuItem();
            this.openIcon = new System.Windows.Forms.ToolStripMenuItem();
            this.saveIcon = new System.Windows.Forms.ToolStripMenuItem();
            this.saveAllIcon = new System.Windows.Forms.ToolStripMenuItem();
            this.undoToolStripMenuItem1 = new System.Windows.Forms.ToolStripMenuItem();
            this.redoToolStripMenuItem1 = new System.Windows.Forms.ToolStripMenuItem();
            this.editModeToggle = new System.Windows.Forms.ToolStripMenuItem();
            this.runModeToggle = new System.Windows.Forms.ToolStripMenuItem();
            this.runStateToolStripMenuItem = new System.Windows.Forms.ToolStripMenuItem();
            this.newStateToolStripMenuItem = new System.Windows.Forms.ToolStripMenuItem();
            this.previousStateToolStripMenuItem = new System.Windows.Forms.ToolStripMenuItem();
            this.aboutToolStripMenuItem = new System.Windows.Forms.ToolStripMenuItem();
            this.menuStrip1.SuspendLayout();
            this.MainLayoutPanel.SuspendLayout();
            this.menuStrip2.SuspendLayout();
            this.SuspendLayout();
            // 
            // menuStrip1
            // 
            this.menuStrip1.BackColor = System.Drawing.Color.FromArgb(((int)(((byte)(49)))), ((int)(((byte)(49)))), ((int)(((byte)(49)))));
            this.menuStrip1.Items.AddRange(new System.Windows.Forms.ToolStripItem[] {
            this.fileToolStripMenuItem,
            this.editToolStripMenuItem,
            this.viewToolStripMenuItem,
            this.helpToolStripMenuItem,
            this.aboutToolStripMenuItem});
            this.menuStrip1.Location = new System.Drawing.Point(0, 0);
            this.menuStrip1.Name = "menuStrip1";
            this.menuStrip1.Size = new System.Drawing.Size(959, 24);
            this.menuStrip1.TabIndex = 1;
            this.menuStrip1.Text = "MainMenu";
            // 
            // fileToolStripMenuItem
            // 
            this.fileToolStripMenuItem.DropDownItems.AddRange(new System.Windows.Forms.ToolStripItem[] {
            this.newToolStripMenuItem,
            this.openToolStripMenuItem,
            this.toolStripSeparator,
            this.saveToolStripMenuItem,
            this.saveAsToolStripMenuItem,
            this.toolStripSeparator2,
            this.closeDesignToolStripMenuItem,
            this.closeAllDesignToolStripMenuItem,
            this.exitToolStripMenuItem});
            this.fileToolStripMenuItem.Font = new System.Drawing.Font("Segoe UI", 9F, System.Drawing.FontStyle.Regular, System.Drawing.GraphicsUnit.Point, ((byte)(0)));
            this.fileToolStripMenuItem.ForeColor = System.Drawing.Color.WhiteSmoke;
            this.fileToolStripMenuItem.Name = "fileToolStripMenuItem";
            this.fileToolStripMenuItem.Size = new System.Drawing.Size(37, 20);
            this.fileToolStripMenuItem.Text = "&File";
            this.fileToolStripMenuItem.ToolTipText = "New File (Ctrl+N)";
            // 
            // newToolStripMenuItem
            // 
            this.newToolStripMenuItem.BackColor = System.Drawing.SystemColors.Control;
            this.newToolStripMenuItem.ForeColor = System.Drawing.SystemColors.ControlText;
            this.newToolStripMenuItem.ImageTransparentColor = System.Drawing.Color.Magenta;
            this.newToolStripMenuItem.Name = "newToolStripMenuItem";
            this.newToolStripMenuItem.ShortcutKeyDisplayString = "Ctrl+N";
            this.newToolStripMenuItem.Size = new System.Drawing.Size(146, 22);
            this.newToolStripMenuItem.Text = "&New";
            this.newToolStripMenuItem.Click += new System.EventHandler(this.NewFileMenuClick);
            // 
            // openToolStripMenuItem
            // 
            this.openToolStripMenuItem.ImageTransparentColor = System.Drawing.Color.Magenta;
            this.openToolStripMenuItem.Name = "openToolStripMenuItem";
            this.openToolStripMenuItem.ShortcutKeyDisplayString = "Ctrl+O";
            this.openToolStripMenuItem.Size = new System.Drawing.Size(146, 22);
            this.openToolStripMenuItem.Text = "&Open";
            this.openToolStripMenuItem.Click += new System.EventHandler(this.OpenFileMenuClick);
            // 
            // toolStripSeparator
            // 
            this.toolStripSeparator.ForeColor = System.Drawing.SystemColors.ControlText;
            this.toolStripSeparator.Name = "toolStripSeparator";
            this.toolStripSeparator.Size = new System.Drawing.Size(143, 6);
            // 
            // saveToolStripMenuItem
            // 
            this.saveToolStripMenuItem.Enabled = false;
            this.saveToolStripMenuItem.ImageTransparentColor = System.Drawing.Color.Magenta;
            this.saveToolStripMenuItem.Name = "saveToolStripMenuItem";
            this.saveToolStripMenuItem.ShortcutKeyDisplayString = "Ctrl+S";
            this.saveToolStripMenuItem.Size = new System.Drawing.Size(146, 22);
            this.saveToolStripMenuItem.Text = "&Save";
            this.saveToolStripMenuItem.Click += new System.EventHandler(this.SaveFileMenuClick);
            // 
            // saveAsToolStripMenuItem
            // 
            this.saveAsToolStripMenuItem.Enabled = false;
            this.saveAsToolStripMenuItem.Name = "saveAsToolStripMenuItem";
            this.saveAsToolStripMenuItem.Size = new System.Drawing.Size(146, 22);
            this.saveAsToolStripMenuItem.Text = "Save &As";
            this.saveAsToolStripMenuItem.Click += new System.EventHandler(this.SaveAsFileMenuClick);
            // 
            // toolStripSeparator2
            // 
            this.toolStripSeparator2.Name = "toolStripSeparator2";
            this.toolStripSeparator2.Size = new System.Drawing.Size(143, 6);
            // 
            // closeDesignToolStripMenuItem
            // 
            this.closeDesignToolStripMenuItem.Enabled = false;
            this.closeDesignToolStripMenuItem.Name = "closeDesignToolStripMenuItem";
            this.closeDesignToolStripMenuItem.Size = new System.Drawing.Size(146, 22);
            this.closeDesignToolStripMenuItem.Text = "&Close";
            this.closeDesignToolStripMenuItem.Click += new System.EventHandler(this.CloseFileMenuClick);
            // 
            // closeAllDesignToolStripMenuItem
            // 
            this.closeAllDesignToolStripMenuItem.Enabled = false;
            this.closeAllDesignToolStripMenuItem.Name = "closeAllDesignToolStripMenuItem";
            this.closeAllDesignToolStripMenuItem.Size = new System.Drawing.Size(146, 22);
            this.closeAllDesignToolStripMenuItem.Text = "Close All";
            this.closeAllDesignToolStripMenuItem.Click += new System.EventHandler(this.CloseAllMenuClick);
            // 
            // exitToolStripMenuItem
            // 
            this.exitToolStripMenuItem.Name = "exitToolStripMenuItem";
            this.exitToolStripMenuItem.Size = new System.Drawing.Size(146, 22);
            this.exitToolStripMenuItem.Text = "E&xit";
            this.exitToolStripMenuItem.Click += new System.EventHandler(this.ExitApplicationMenuClick);
            // 
            // editToolStripMenuItem
            // 
            this.editToolStripMenuItem.DropDownItems.AddRange(new System.Windows.Forms.ToolStripItem[] {
            this.undoToolStripMenuItem,
            this.redoToolStripMenuItem,
            this.toolStripSeparator3,
            this.cutToolStripMenuItem,
            this.copyToolStripMenuItem,
            this.pasteToolStripMenuItem,
            this.toolStripSeparator4,
            this.selectAllToolStripMenuItem});
            this.editToolStripMenuItem.Font = new System.Drawing.Font("Segoe UI", 9F, System.Drawing.FontStyle.Regular, System.Drawing.GraphicsUnit.Point, ((byte)(0)));
            this.editToolStripMenuItem.ForeColor = System.Drawing.Color.WhiteSmoke;
            this.editToolStripMenuItem.Name = "editToolStripMenuItem";
            this.editToolStripMenuItem.Size = new System.Drawing.Size(39, 20);
            this.editToolStripMenuItem.Text = "&Edit";
            this.editToolStripMenuItem.Click += new System.EventHandler(this.EditMenuClick);
            // 
            // undoToolStripMenuItem
            // 
            this.undoToolStripMenuItem.Enabled = false;
            this.undoToolStripMenuItem.Name = "undoToolStripMenuItem";
            this.undoToolStripMenuItem.ShortcutKeyDisplayString = "Ctrl+Z";
            this.undoToolStripMenuItem.Size = new System.Drawing.Size(164, 22);
            this.undoToolStripMenuItem.Text = "&Undo";
            this.undoToolStripMenuItem.Click += new System.EventHandler(this.UndoTextMenuClick);
            // 
            // redoToolStripMenuItem
            // 
            this.redoToolStripMenuItem.Enabled = false;
            this.redoToolStripMenuItem.Name = "redoToolStripMenuItem";
            this.redoToolStripMenuItem.ShortcutKeyDisplayString = "Ctrl+Y";
            this.redoToolStripMenuItem.Size = new System.Drawing.Size(164, 22);
            this.redoToolStripMenuItem.Text = "&Redo";
            this.redoToolStripMenuItem.Click += new System.EventHandler(this.RedoTextMenuClick);
            // 
            // toolStripSeparator3
            // 
            this.toolStripSeparator3.Name = "toolStripSeparator3";
            this.toolStripSeparator3.Size = new System.Drawing.Size(161, 6);
            // 
            // cutToolStripMenuItem
            // 
            this.cutToolStripMenuItem.Enabled = false;
            this.cutToolStripMenuItem.ImageTransparentColor = System.Drawing.Color.Magenta;
            this.cutToolStripMenuItem.Name = "cutToolStripMenuItem";
            this.cutToolStripMenuItem.ShortcutKeyDisplayString = "Ctrl+X";
            this.cutToolStripMenuItem.Size = new System.Drawing.Size(164, 22);
            this.cutToolStripMenuItem.Text = "Cu&t";
            this.cutToolStripMenuItem.Click += new System.EventHandler(this.CutTextMenuClick);
            // 
            // copyToolStripMenuItem
            // 
            this.copyToolStripMenuItem.Enabled = false;
            this.copyToolStripMenuItem.ImageTransparentColor = System.Drawing.Color.Magenta;
            this.copyToolStripMenuItem.Name = "copyToolStripMenuItem";
            this.copyToolStripMenuItem.ShortcutKeyDisplayString = "Ctrl+C";
            this.copyToolStripMenuItem.Size = new System.Drawing.Size(164, 22);
            this.copyToolStripMenuItem.Text = "&Copy";
            this.copyToolStripMenuItem.Click += new System.EventHandler(this.CopyTextMenuClick);
            // 
            // pasteToolStripMenuItem
            // 
            this.pasteToolStripMenuItem.Enabled = false;
            this.pasteToolStripMenuItem.ImageTransparentColor = System.Drawing.Color.Magenta;
            this.pasteToolStripMenuItem.Name = "pasteToolStripMenuItem";
            this.pasteToolStripMenuItem.ShortcutKeyDisplayString = "Ctrl+V";
            this.pasteToolStripMenuItem.Size = new System.Drawing.Size(164, 22);
            this.pasteToolStripMenuItem.Text = "&Paste";
            this.pasteToolStripMenuItem.Click += new System.EventHandler(this.PasteTextEvent);
            // 
            // toolStripSeparator4
            // 
            this.toolStripSeparator4.Name = "toolStripSeparator4";
            this.toolStripSeparator4.Size = new System.Drawing.Size(161, 6);
            // 
            // selectAllToolStripMenuItem
            // 
            this.selectAllToolStripMenuItem.Enabled = false;
            this.selectAllToolStripMenuItem.Name = "selectAllToolStripMenuItem";
            this.selectAllToolStripMenuItem.ShortcutKeyDisplayString = "Ctrl+A";
            this.selectAllToolStripMenuItem.Size = new System.Drawing.Size(164, 22);
            this.selectAllToolStripMenuItem.Text = "Select &All";
            this.selectAllToolStripMenuItem.Click += new System.EventHandler(this.SelectAllTextEvent);
            // 
            // viewToolStripMenuItem
            // 
            this.viewToolStripMenuItem.DropDownItems.AddRange(new System.Windows.Forms.ToolStripItem[] {
            this.increaseFontToolStripMenuItem,
            this.decreaseFontToolStripMenuItem,
            this.toolStripSeparator6,
            this.lightThemeToolStripMenuItem,
            this.darkThemeToolStripMenuItem,
            this.toolStripSeparator5,
            this.colorBlindModeToolStripMenuItem,
            this.simulationCommentsToolStripMenuItem});
            this.viewToolStripMenuItem.Font = new System.Drawing.Font("Segoe UI", 9F, System.Drawing.FontStyle.Regular, System.Drawing.GraphicsUnit.Point, ((byte)(0)));
            this.viewToolStripMenuItem.ForeColor = System.Drawing.Color.WhiteSmoke;
            this.viewToolStripMenuItem.Name = "viewToolStripMenuItem";
            this.viewToolStripMenuItem.Size = new System.Drawing.Size(44, 20);
            this.viewToolStripMenuItem.Text = "&View";
            // 
            // increaseFontToolStripMenuItem
            // 
            this.increaseFontToolStripMenuItem.Enabled = false;
            this.increaseFontToolStripMenuItem.Name = "increaseFontToolStripMenuItem";
            this.increaseFontToolStripMenuItem.ShortcutKeyDisplayString = "Ctrl+";
            this.increaseFontToolStripMenuItem.Size = new System.Drawing.Size(226, 22);
            this.increaseFontToolStripMenuItem.Text = "Increase Font";
            this.increaseFontToolStripMenuItem.Click += new System.EventHandler(this.IncreaseFontMenuClick);
            // 
            // decreaseFontToolStripMenuItem
            // 
            this.decreaseFontToolStripMenuItem.Enabled = false;
            this.decreaseFontToolStripMenuItem.Name = "decreaseFontToolStripMenuItem";
            this.decreaseFontToolStripMenuItem.ShortcutKeyDisplayString = "Ctrl-";
            this.decreaseFontToolStripMenuItem.Size = new System.Drawing.Size(226, 22);
            this.decreaseFontToolStripMenuItem.Text = "Decrease Font";
            this.decreaseFontToolStripMenuItem.Click += new System.EventHandler(this.DecreaseFontMenuClick);
            // 
            // toolStripSeparator6
            // 
            this.toolStripSeparator6.Name = "toolStripSeparator6";
            this.toolStripSeparator6.Size = new System.Drawing.Size(223, 6);
            // 
            // lightThemeToolStripMenuItem
            // 
            this.lightThemeToolStripMenuItem.Name = "lightThemeToolStripMenuItem";
            this.lightThemeToolStripMenuItem.Size = new System.Drawing.Size(226, 22);
            this.lightThemeToolStripMenuItem.Text = "Light Theme";
            this.lightThemeToolStripMenuItem.Click += new System.EventHandler(this.LightThemeMenuClick);
            // 
            // darkThemeToolStripMenuItem
            // 
            this.darkThemeToolStripMenuItem.Name = "darkThemeToolStripMenuItem";
            this.darkThemeToolStripMenuItem.Size = new System.Drawing.Size(226, 22);
            this.darkThemeToolStripMenuItem.Text = "Dark Theme";
            this.darkThemeToolStripMenuItem.Click += new System.EventHandler(this.DarkThemeMenuClick);
            // 
            // toolStripSeparator5
            // 
            this.toolStripSeparator5.Name = "toolStripSeparator5";
            this.toolStripSeparator5.Size = new System.Drawing.Size(223, 6);
            // 
            // colorBlindModeToolStripMenuItem
            // 
            this.colorBlindModeToolStripMenuItem.CheckOnClick = true;
            this.colorBlindModeToolStripMenuItem.Name = "colorBlindModeToolStripMenuItem";
            this.colorBlindModeToolStripMenuItem.Size = new System.Drawing.Size(226, 22);
            this.colorBlindModeToolStripMenuItem.Text = "Toggle Colorblind Mode";
            this.colorBlindModeToolStripMenuItem.Click += new System.EventHandler(this.ColorblindModeMenuClick);
            // 
            // simulationCommentsToolStripMenuItem
            // 
            this.simulationCommentsToolStripMenuItem.CheckOnClick = true;
            this.simulationCommentsToolStripMenuItem.Name = "simulationCommentsToolStripMenuItem";
            this.simulationCommentsToolStripMenuItem.Size = new System.Drawing.Size(226, 22);
            this.simulationCommentsToolStripMenuItem.Text = "Toggle Simulator Comments";
            this.simulationCommentsToolStripMenuItem.Click += new System.EventHandler(this.SimulatorCommentsMenuClick);
            // 
            // helpToolStripMenuItem
            // 
            this.helpToolStripMenuItem.DropDownItems.AddRange(new System.Windows.Forms.ToolStripItem[] {
            this.syntaxDocumentationToolStripMenuItem,
            this.userGuideToolStripMenuItem});
            this.helpToolStripMenuItem.Font = new System.Drawing.Font("Segoe UI", 9F, System.Drawing.FontStyle.Regular, System.Drawing.GraphicsUnit.Point, ((byte)(0)));
            this.helpToolStripMenuItem.ForeColor = System.Drawing.Color.WhiteSmoke;
            this.helpToolStripMenuItem.Name = "helpToolStripMenuItem";
            this.helpToolStripMenuItem.Size = new System.Drawing.Size(44, 20);
            this.helpToolStripMenuItem.Text = "&Help";
            // 
            // syntaxDocumentationToolStripMenuItem
            // 
            this.syntaxDocumentationToolStripMenuItem.Name = "syntaxDocumentationToolStripMenuItem";
            this.syntaxDocumentationToolStripMenuItem.Size = new System.Drawing.Size(159, 22);
            this.syntaxDocumentationToolStripMenuItem.Text = "VisiBoole Syntax";
            this.syntaxDocumentationToolStripMenuItem.Click += new System.EventHandler(this.SyntaxDocumentationMenuClick);
            // 
            // userGuideToolStripMenuItem
            // 
            this.userGuideToolStripMenuItem.Name = "userGuideToolStripMenuItem";
            this.userGuideToolStripMenuItem.Size = new System.Drawing.Size(159, 22);
            this.userGuideToolStripMenuItem.Text = "User Guide";
            this.userGuideToolStripMenuItem.Click += new System.EventHandler(this.userGuideToolStripMenuItem_Click);
            // 
            // MainLayoutPanel
            // 
            this.MainLayoutPanel.BackColor = System.Drawing.Color.Transparent;
            this.MainLayoutPanel.ColumnCount = 2;
            this.MainLayoutPanel.ColumnStyles.Add(new System.Windows.Forms.ColumnStyle(System.Windows.Forms.SizeType.Absolute, 153F));
            this.MainLayoutPanel.ColumnStyles.Add(new System.Windows.Forms.ColumnStyle(System.Windows.Forms.SizeType.Percent, 100F));
            this.MainLayoutPanel.Controls.Add(this.NavTree, 0, 0);
            this.MainLayoutPanel.Controls.Add(this.OpenFileLinkLabel, 1, 0);
            this.MainLayoutPanel.Dock = System.Windows.Forms.DockStyle.Fill;
            this.MainLayoutPanel.Font = new System.Drawing.Font("Microsoft Sans Serif", 12F, System.Drawing.FontStyle.Regular, System.Drawing.GraphicsUnit.Point, ((byte)(0)));
            this.MainLayoutPanel.Location = new System.Drawing.Point(0, 48);
            this.MainLayoutPanel.Margin = new System.Windows.Forms.Padding(1);
            this.MainLayoutPanel.Name = "MainLayoutPanel";
            this.MainLayoutPanel.RowCount = 1;
            this.MainLayoutPanel.RowStyles.Add(new System.Windows.Forms.RowStyle(System.Windows.Forms.SizeType.Percent, 100F));
            this.MainLayoutPanel.Size = new System.Drawing.Size(959, 523);
            this.MainLayoutPanel.TabIndex = 2;
            // 
            // NavTree
            // 
            this.NavTree.BackColor = System.Drawing.Color.FromArgb(((int)(((byte)(48)))), ((int)(((byte)(48)))), ((int)(((byte)(48)))));
            this.NavTree.BorderStyle = System.Windows.Forms.BorderStyle.FixedSingle;
            this.NavTree.Dock = System.Windows.Forms.DockStyle.Fill;
            this.NavTree.Font = new System.Drawing.Font("Tahoma", 12F, System.Drawing.FontStyle.Regular, System.Drawing.GraphicsUnit.Point, ((byte)(0)));
            this.NavTree.ForeColor = System.Drawing.Color.DodgerBlue;
            this.NavTree.FullRowSelect = true;
            this.NavTree.HotTracking = true;
            this.NavTree.Indent = 10;
            this.NavTree.ItemHeight = 24;
            this.NavTree.Location = new System.Drawing.Point(1, 1);
            this.NavTree.Margin = new System.Windows.Forms.Padding(1);
            this.NavTree.Name = "NavTree";
            treeNode2.BackColor = System.Drawing.Color.FromArgb(((int)(((byte)(48)))), ((int)(((byte)(48)))), ((int)(((byte)(48)))));
            treeNode2.ForeColor = System.Drawing.Color.DodgerBlue;
            treeNode2.Name = "Explorer";
            treeNode2.NodeFont = new System.Drawing.Font("Tahoma", 11.25F, ((System.Drawing.FontStyle)((System.Drawing.FontStyle.Bold | System.Drawing.FontStyle.Underline))), System.Drawing.GraphicsUnit.Point, ((byte)(0)));
            treeNode2.SelectedImageIndex = -2;
            treeNode2.Text = "Designs:";
            this.NavTree.Nodes.AddRange(new System.Windows.Forms.TreeNode[] {
            treeNode2});
            this.NavTree.ShowLines = false;
            this.NavTree.ShowPlusMinus = false;
            this.NavTree.ShowRootLines = false;
            this.NavTree.Size = new System.Drawing.Size(151, 521);
            this.NavTree.TabIndex = 0;
            this.NavTree.NodeMouseDoubleClick += new System.Windows.Forms.TreeNodeMouseClickEventHandler(this.NavTree_NodeMouseDoubleClick);
            // 
            // OpenFileLinkLabel
            // 
            this.OpenFileLinkLabel.ActiveLinkColor = System.Drawing.Color.RoyalBlue;
            this.OpenFileLinkLabel.Anchor = ((System.Windows.Forms.AnchorStyles)((((System.Windows.Forms.AnchorStyles.Top | System.Windows.Forms.AnchorStyles.Bottom) 
            | System.Windows.Forms.AnchorStyles.Left) 
            | System.Windows.Forms.AnchorStyles.Right)));
            this.OpenFileLinkLabel.AutoSize = true;
            this.OpenFileLinkLabel.Font = new System.Drawing.Font("Tahoma", 20.25F, System.Drawing.FontStyle.Regular, System.Drawing.GraphicsUnit.Point, ((byte)(0)));
            this.OpenFileLinkLabel.LinkColor = System.Drawing.Color.DodgerBlue;
            this.OpenFileLinkLabel.Location = new System.Drawing.Point(154, 0);
            this.OpenFileLinkLabel.Margin = new System.Windows.Forms.Padding(1, 0, 1, 0);
            this.OpenFileLinkLabel.Name = "OpenFileLinkLabel";
            this.OpenFileLinkLabel.Size = new System.Drawing.Size(804, 523);
            this.OpenFileLinkLabel.TabIndex = 2;
            this.OpenFileLinkLabel.TabStop = true;
            this.OpenFileLinkLabel.Text = "Open File";
            this.OpenFileLinkLabel.TextAlign = System.Drawing.ContentAlignment.MiddleCenter;
            this.OpenFileLinkLabel.VisitedLinkColor = System.Drawing.Color.DodgerBlue;
            this.OpenFileLinkLabel.LinkClicked += new System.Windows.Forms.LinkLabelLinkClickedEventHandler(this.OpenFileLinkClick);
            // 
            // openFileDialog1
            // 
            this.openFileDialog1.Filter = "VisiBoole (*.vbi) File|*.vbi";
            this.openFileDialog1.Multiselect = true;
            // 
            // saveFileDialog1
            // 
            this.saveFileDialog1.FileName = "newFile1.vbi";
            this.saveFileDialog1.Filter = "VisiBoole (*.vbi) File|*.vbi";
            // 
            // menuStrip2
            // 
            this.menuStrip2.BackColor = System.Drawing.Color.FromArgb(((int)(((byte)(49)))), ((int)(((byte)(49)))), ((int)(((byte)(49)))));
            this.menuStrip2.Items.AddRange(new System.Windows.Forms.ToolStripItem[] {
            this.newIcon,
            this.openIcon,
            this.saveIcon,
            this.saveAllIcon,
            this.undoToolStripMenuItem1,
            this.redoToolStripMenuItem1,
            this.editModeToggle,
            this.runModeToggle,
            this.runStateToolStripMenuItem});
            this.menuStrip2.Location = new System.Drawing.Point(0, 24);
            this.menuStrip2.Name = "menuStrip2";
            this.menuStrip2.ShowItemToolTips = true;
            this.menuStrip2.Size = new System.Drawing.Size(959, 24);
            this.menuStrip2.TabIndex = 3;
            this.menuStrip2.Text = "menuStrip2";
            // 
            // newIcon
            // 
            this.newIcon.Image = ((System.Drawing.Image)(resources.GetObject("newIcon.Image")));
            this.newIcon.Margin = new System.Windows.Forms.Padding(5, 0, 0, 0);
            this.newIcon.Name = "newIcon";
            this.newIcon.ShortcutKeys = ((System.Windows.Forms.Keys)((System.Windows.Forms.Keys.Control | System.Windows.Forms.Keys.N)));
            this.newIcon.Size = new System.Drawing.Size(28, 20);
            this.newIcon.ToolTipText = "New (Ctrl+N)";
            this.newIcon.Click += new System.EventHandler(this.NewFileMenuClick);
            // 
            // openIcon
            // 
            this.openIcon.Image = ((System.Drawing.Image)(resources.GetObject("openIcon.Image")));
            this.openIcon.Name = "openIcon";
            this.openIcon.Size = new System.Drawing.Size(28, 20);
            this.openIcon.ToolTipText = "Open (Ctrl+O)";
            this.openIcon.Click += new System.EventHandler(this.OpenFileMenuClick);
            // 
            // saveIcon
            // 
            this.saveIcon.Enabled = false;
            this.saveIcon.Image = ((System.Drawing.Image)(resources.GetObject("saveIcon.Image")));
            this.saveIcon.Margin = new System.Windows.Forms.Padding(10, 0, 0, 0);
            this.saveIcon.Name = "saveIcon";
            this.saveIcon.Size = new System.Drawing.Size(28, 20);
            this.saveIcon.ToolTipText = "Save (Ctrl+S)";
            this.saveIcon.Click += new System.EventHandler(this.SaveFileMenuClick);
            // 
            // saveAllIcon
            // 
            this.saveAllIcon.Enabled = false;
            this.saveAllIcon.Image = ((System.Drawing.Image)(resources.GetObject("saveAllIcon.Image")));
            this.saveAllIcon.Name = "saveAllIcon";
            this.saveAllIcon.ShortcutKeys = ((System.Windows.Forms.Keys)(((System.Windows.Forms.Keys.Control | System.Windows.Forms.Keys.Shift) 
            | System.Windows.Forms.Keys.S)));
            this.saveAllIcon.ShowShortcutKeys = false;
            this.saveAllIcon.Size = new System.Drawing.Size(28, 20);
            this.saveAllIcon.ToolTipText = "Save All (Ctrl+Shift+S)";
            this.saveAllIcon.Click += new System.EventHandler(this.SaveAllFileMenuClick);
            // 
            // undoToolStripMenuItem1
            // 
            this.undoToolStripMenuItem1.Enabled = false;
            this.undoToolStripMenuItem1.Image = global::VisiBoole.Properties.Resources.Undo;
            this.undoToolStripMenuItem1.Margin = new System.Windows.Forms.Padding(10, 0, 0, 0);
            this.undoToolStripMenuItem1.Name = "undoToolStripMenuItem1";
            this.undoToolStripMenuItem1.Size = new System.Drawing.Size(28, 20);
            this.undoToolStripMenuItem1.ToolTipText = "Undo (Ctrl+Z)";
            this.undoToolStripMenuItem1.Click += new System.EventHandler(this.UndoTextMenuClick);
            // 
            // redoToolStripMenuItem1
            // 
            this.redoToolStripMenuItem1.Enabled = false;
            this.redoToolStripMenuItem1.Image = global::VisiBoole.Properties.Resources.Redo;
            this.redoToolStripMenuItem1.Name = "redoToolStripMenuItem1";
            this.redoToolStripMenuItem1.Size = new System.Drawing.Size(28, 20);
            this.redoToolStripMenuItem1.ToolTipText = "Redo (Ctrl+Y)";
            this.redoToolStripMenuItem1.Click += new System.EventHandler(this.RedoTextMenuClick);
            // 
            // editModeToggle
            // 
            this.editModeToggle.Enabled = false;
            this.editModeToggle.ForeColor = System.Drawing.Color.WhiteSmoke;
            this.editModeToggle.Image = global::VisiBoole.Properties.Resources.Stop;
            this.editModeToggle.Margin = new System.Windows.Forms.Padding(40, 0, 0, 0);
            this.editModeToggle.Name = "editModeToggle";
            this.editModeToggle.ShowShortcutKeys = false;
            this.editModeToggle.Size = new System.Drawing.Size(55, 20);
            this.editModeToggle.Text = "Edit";
            this.editModeToggle.ToolTipText = "Edit (Ctrl+E)";
            this.editModeToggle.Click += new System.EventHandler(this.EditButtonClick);
            // 
            // runModeToggle
            // 
            this.runModeToggle.BackColor = System.Drawing.Color.FromArgb(((int)(((byte)(49)))), ((int)(((byte)(49)))), ((int)(((byte)(49)))));
            this.runModeToggle.Enabled = false;
            this.runModeToggle.ForeColor = System.Drawing.Color.WhiteSmoke;
            this.runModeToggle.Image = ((System.Drawing.Image)(resources.GetObject("runModeToggle.Image")));
            this.runModeToggle.Name = "runModeToggle";
            this.runModeToggle.Padding = new System.Windows.Forms.Padding(4, 0, 0, 0);
            this.runModeToggle.ShowShortcutKeys = false;
            this.runModeToggle.Size = new System.Drawing.Size(52, 20);
            this.runModeToggle.Text = "Run";
            this.runModeToggle.ToolTipText = "Run (Ctrl+R)";
            this.runModeToggle.Click += new System.EventHandler(this.RunButtonClick);
            // 
            // runStateToolStripMenuItem
            // 
            this.runStateToolStripMenuItem.DropDownItems.AddRange(new System.Windows.Forms.ToolStripItem[] {
            this.newStateToolStripMenuItem,
            this.previousStateToolStripMenuItem});
            this.runStateToolStripMenuItem.Enabled = false;
            this.runStateToolStripMenuItem.ForeColor = System.Drawing.Color.White;
            this.runStateToolStripMenuItem.Image = global::VisiBoole.Properties.Resources.Expand;
            this.runStateToolStripMenuItem.Margin = new System.Windows.Forms.Padding(-8, 0, 0, 0);
            this.runStateToolStripMenuItem.Name = "runStateToolStripMenuItem";
            this.runStateToolStripMenuItem.Padding = new System.Windows.Forms.Padding(0);
            this.runStateToolStripMenuItem.RightToLeft = System.Windows.Forms.RightToLeft.No;
            this.runStateToolStripMenuItem.Size = new System.Drawing.Size(20, 20);
            // 
            // newStateToolStripMenuItem
            // 
            this.newStateToolStripMenuItem.Enabled = false;
            this.newStateToolStripMenuItem.Name = "newStateToolStripMenuItem";
            this.newStateToolStripMenuItem.ShortcutKeyDisplayString = "Ctrl+R";
            this.newStateToolStripMenuItem.Size = new System.Drawing.Size(168, 22);
            this.newStateToolStripMenuItem.Text = "New State";
            this.newStateToolStripMenuItem.Click += new System.EventHandler(this.RunButtonClick);
            // 
            // previousStateToolStripMenuItem
            // 
            this.previousStateToolStripMenuItem.Enabled = false;
            this.previousStateToolStripMenuItem.Name = "previousStateToolStripMenuItem";
            this.previousStateToolStripMenuItem.Size = new System.Drawing.Size(168, 22);
            this.previousStateToolStripMenuItem.Text = "Previous State";
            this.previousStateToolStripMenuItem.Click += new System.EventHandler(this.previousStateToolStripMenuItem_Click);
            // 
            // aboutToolStripMenuItem
            // 
<<<<<<< HEAD
            this.userGuideToolStripMenuItem.Name = "userGuideToolStripMenuItem";
            this.userGuideToolStripMenuItem.Size = new System.Drawing.Size(180, 22);
            this.userGuideToolStripMenuItem.Text = "User Guide";
=======
            this.aboutToolStripMenuItem.ForeColor = System.Drawing.Color.White;
            this.aboutToolStripMenuItem.Name = "aboutToolStripMenuItem";
            this.aboutToolStripMenuItem.Size = new System.Drawing.Size(52, 20);
            this.aboutToolStripMenuItem.Text = "About";
            this.aboutToolStripMenuItem.Click += new System.EventHandler(this.aboutToolStripMenuItem_Click);
>>>>>>> 53db3082
            // 
            // MainWindow
            // 
            this.AutoScaleDimensions = new System.Drawing.SizeF(6F, 13F);
            this.AutoScaleMode = System.Windows.Forms.AutoScaleMode.Font;
            this.BackColor = System.Drawing.Color.FromArgb(((int)(((byte)(66)))), ((int)(((byte)(66)))), ((int)(((byte)(66)))));
            this.ClientSize = new System.Drawing.Size(959, 571);
            this.Controls.Add(this.MainLayoutPanel);
            this.Controls.Add(this.menuStrip2);
            this.Controls.Add(this.menuStrip1);
            this.Font = new System.Drawing.Font("Tahoma", 8.25F, System.Drawing.FontStyle.Regular, System.Drawing.GraphicsUnit.Point, ((byte)(0)));
            this.Icon = ((System.Drawing.Icon)(resources.GetObject("$this.Icon")));
            this.KeyPreview = true;
            this.MainMenuStrip = this.menuStrip2;
            this.MinimumSize = new System.Drawing.Size(560, 350);
            this.Name = "MainWindow";
            this.StartPosition = System.Windows.Forms.FormStartPosition.CenterScreen;
            this.Text = "VisiBoole - Visualizing HDL";
            this.FormClosing += new System.Windows.Forms.FormClosingEventHandler(this.MainWindowFormClosingEvent);
            this.Load += new System.EventHandler(this.MainWindowFormLoadEvent);
            this.KeyDown += new System.Windows.Forms.KeyEventHandler(this.MainWindow_KeyDown);
            this.menuStrip1.ResumeLayout(false);
            this.menuStrip1.PerformLayout();
            this.MainLayoutPanel.ResumeLayout(false);
            this.MainLayoutPanel.PerformLayout();
            this.menuStrip2.ResumeLayout(false);
            this.menuStrip2.PerformLayout();
            this.ResumeLayout(false);
            this.PerformLayout();

        }

        #endregion

        private System.Windows.Forms.MenuStrip menuStrip1;
		private System.Windows.Forms.ToolStripMenuItem fileToolStripMenuItem;
		private System.Windows.Forms.ToolStripMenuItem newToolStripMenuItem;
		private System.Windows.Forms.ToolStripMenuItem openToolStripMenuItem;
		private System.Windows.Forms.ToolStripSeparator toolStripSeparator;
		private System.Windows.Forms.ToolStripMenuItem saveToolStripMenuItem;
		private System.Windows.Forms.ToolStripMenuItem saveAsToolStripMenuItem;
		private System.Windows.Forms.ToolStripSeparator toolStripSeparator2;
		private System.Windows.Forms.ToolStripMenuItem exitToolStripMenuItem;
		private System.Windows.Forms.ToolStripMenuItem editToolStripMenuItem;
		private System.Windows.Forms.ToolStripMenuItem undoToolStripMenuItem;
		private System.Windows.Forms.ToolStripMenuItem redoToolStripMenuItem;
		private System.Windows.Forms.ToolStripSeparator toolStripSeparator3;
		private System.Windows.Forms.ToolStripMenuItem cutToolStripMenuItem;
		private System.Windows.Forms.ToolStripMenuItem copyToolStripMenuItem;
		private System.Windows.Forms.ToolStripMenuItem pasteToolStripMenuItem;
		private System.Windows.Forms.ToolStripSeparator toolStripSeparator4;
		private System.Windows.Forms.ToolStripMenuItem selectAllToolStripMenuItem;
		private System.Windows.Forms.ToolStripMenuItem viewToolStripMenuItem;
		private System.Windows.Forms.TableLayoutPanel MainLayoutPanel;
		private System.Windows.Forms.LinkLabel OpenFileLinkLabel;
		private System.Windows.Forms.OpenFileDialog openFileDialog1;
		private System.Windows.Forms.SaveFileDialog saveFileDialog1;
        private System.Windows.Forms.ToolStripMenuItem increaseFontToolStripMenuItem;
        private System.Windows.Forms.ToolStripMenuItem decreaseFontToolStripMenuItem;
        private System.Windows.Forms.ToolStripSeparator toolStripSeparator6;
        private System.Windows.Forms.ToolStripMenuItem lightThemeToolStripMenuItem;
        private System.Windows.Forms.ToolStripMenuItem darkThemeToolStripMenuItem;
        private MenuStrip menuStrip2;
        private ToolStripMenuItem runModeToggle;
        private ToolStripMenuItem openIcon;
        private ToolStripMenuItem saveIcon;
        private ToolStripMenuItem saveAllIcon;
        private ToolStripMenuItem newIcon;
        private ToolStripMenuItem closeDesignToolStripMenuItem;
        private ToolStripMenuItem undoToolStripMenuItem1;
        private ToolStripMenuItem redoToolStripMenuItem1;
        private ToolStripMenuItem helpToolStripMenuItem;
        private ToolStripMenuItem syntaxDocumentationToolStripMenuItem;
        private TreeView NavTree;
        private ToolStripSeparator toolStripSeparator5;
        private ToolStripMenuItem colorBlindModeToolStripMenuItem;
        private ToolStripMenuItem simulationCommentsToolStripMenuItem;
        private ToolStripMenuItem closeAllDesignToolStripMenuItem;
        private ToolStripMenuItem editModeToggle;
        private ToolStripMenuItem runStateToolStripMenuItem;
        private ToolStripMenuItem newStateToolStripMenuItem;
        private ToolStripMenuItem previousStateToolStripMenuItem;
        private ToolStripMenuItem userGuideToolStripMenuItem;
        private ToolStripMenuItem aboutToolStripMenuItem;
    }
}<|MERGE_RESOLUTION|>--- conflicted
+++ resolved
@@ -594,17 +594,9 @@
             // 
             // aboutToolStripMenuItem
             // 
-<<<<<<< HEAD
             this.userGuideToolStripMenuItem.Name = "userGuideToolStripMenuItem";
             this.userGuideToolStripMenuItem.Size = new System.Drawing.Size(180, 22);
             this.userGuideToolStripMenuItem.Text = "User Guide";
-=======
-            this.aboutToolStripMenuItem.ForeColor = System.Drawing.Color.White;
-            this.aboutToolStripMenuItem.Name = "aboutToolStripMenuItem";
-            this.aboutToolStripMenuItem.Size = new System.Drawing.Size(52, 20);
-            this.aboutToolStripMenuItem.Text = "About";
-            this.aboutToolStripMenuItem.Click += new System.EventHandler(this.aboutToolStripMenuItem_Click);
->>>>>>> 53db3082
             // 
             // MainWindow
             // 
