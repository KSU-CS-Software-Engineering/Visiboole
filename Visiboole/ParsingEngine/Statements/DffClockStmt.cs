--- conflicted
+++ resolved
@@ -1,4 +1,4 @@
-﻿/*
+/*
  * Copyright (C) 2019 John Devore
  * Copyright (C) 2019 Chance Henney, Juwan Moore, William Van Cleve
  * Copyright (C) 2017 Matthew Segraves, Zachary Terwort, Zachary Cleary
@@ -58,25 +58,8 @@
         {
             // Create expression with the provided text
             Expression = new NamedExpression(text);
-<<<<<<< HEAD
             // Get clock of expression
             Clock = text.Contains("@") ? Regex.Match(text, @"(?<=@)\w+").Value : null;
-=======
-            // If expression contains an alternate clock
-            if (Expression.Operation.Contains("@"))
-            {
-                // Get alternate clock
-                AltClock = Expression.Operation.Substring(Expression.Operation.IndexOf("@") + 1);
-            }
-            else
-            {
-                // Set alternate clock to null
-                AltClock = null;
-            }
-            // Get whether the expression is a mathematical expression
-            IsMathExpression = Expression.Expression.Contains("+") || Expression.Expression.Contains("-");
-
->>>>>>> a4a5c8b0
             // Evaluate the expression
             Expression.Evaluate();
             // Add expression to the database
@@ -88,7 +71,6 @@
         /// </summary>
         public IEnumerable<string> Tick()
         {
-<<<<<<< HEAD
             if (DesignController.ActiveDesign.Database.SetValues(Expression.Delays, Expression.DependentBinary))
             {
                 return Expression.Delays;
@@ -96,17 +78,6 @@
             else
             {
                 return null;
-=======
-            string dependentBinary = Expression.DependentBinary;
-            string delayBinary = Expression.DelayBinary;
-
-            for (int i = 0; i < dependentBinary.Length; i++)
-            {
-                if (delayBinary[i] != dependentBinary[i])
-                {
-                    DesignController.ActiveDesign.Database.SetValue(Expression.Delays[i], dependentBinary[i] == '1');
-                }
->>>>>>> a4a5c8b0
             }
         }
 
