--- conflicted
+++ resolved
@@ -1,4 +1,4 @@
-﻿/*
+/*
  * Copyright (C) 2019 John Devore
  * Copyright (C) 2019 Chance Henney, Juwan Moore, William Van Cleve
  * Copyright (C) 2017 Matthew Segraves, Zachary Terwort, Zachary Cleary
@@ -51,10 +51,6 @@
             }
         }
 
-<<<<<<< HEAD
-=======
-
->>>>>>> a4a5c8b0
         #region Parsing Patterns & Regular Expressions
 
         /// <summary>
@@ -140,11 +136,7 @@
         /// <summary>
         /// Regex for identifying library statements.
         /// </summary>
-<<<<<<< HEAD
         public static Regex LibraryStmtRegex = new Regex(@"^\s*#library\s+(?<Name>\S[^;]*)\s*;$", RegexOptions.Compiled);
-=======
-        public static Regex LibraryStmtRegex = new Regex(@"^\s*#library\s+(?<Name>\S+)\s*;$", RegexOptions.Compiled);
->>>>>>> a4a5c8b0
 
         /// <summary>
         /// Regex for identifying module declarations.
@@ -516,12 +508,8 @@
             List<string> lines = new List<string>();
             // Create current statement
             string currentStatement = "";
-<<<<<<< HEAD
             // Start current line number at 1
             CurrentLineNumber = 1;
-=======
-            int currentStatementLineNumber = 1;
->>>>>>> a4a5c8b0
 
             string line;
             // While the reader reads a line
@@ -532,13 +520,8 @@
                 {
                     // Add line to lines list
                     lines.Add(line);
-<<<<<<< HEAD
                     // Increment current line number
                     CurrentLineNumber++;
-=======
-                    // Increment statement line number
-                    currentStatementLineNumber++;
->>>>>>> a4a5c8b0
                 }
                 // If line doesn't contain a semicolon
                 else if (!line.Contains(';'))
@@ -557,7 +540,6 @@
                 {
                     // Get semicolon index
                     int semicolonIndex = line.IndexOf(';');
-<<<<<<< HEAD
                     // If semicolon is first non-whitespace character
                     if (string.Concat(currentStatement, line.Substring(0, line.IndexOf(';'))).All(c => c == ' ' || c == '\n'))
                     {
@@ -596,38 +578,6 @@
                     }
                     // Increment statement line number
                     CurrentLineNumber++;
-=======
-                    // For all characteres after the semicolon index
-                    for (int i = semicolonIndex + 1; i < line.Length; i++)
-                    {
-                        // If the character is not an empty space
-                        if (line[i] != ' ')
-                        {
-                            // Add multiple statements on line error to error log
-                            ErrorLog.Add($"{currentStatementLineNumber}: Only one statement can appear on a line.");
-                            return null;
-                        }
-                    }
-
-                    // If current statement is empty
-                    if (currentStatement.Length == 0)
-                    {
-                        // Add line to lines list
-                        lines.Add(line);
-                    }
-                    // If current statement is not empty
-                    else
-                    {
-                        // Add the current statement with the current line to the list of lines
-                        lines.Add(string.Concat(currentStatement, "\n", line));
-                        // Reset current statement
-                        currentStatement = "";
-                        // Increment statement line number by the number of new lines characters in the previous on going statement
-                        currentStatementLineNumber += lines.Last().Count(c => c == '\n');
-                    }
-                    // Increment statement line number
-                    currentStatementLineNumber++;
->>>>>>> a4a5c8b0
                 }
             }
 
@@ -635,18 +585,11 @@
             if (currentStatement.Length > 0)
             {
                 // Add unfinished statement error to error log
-<<<<<<< HEAD
                 ErrorLog.Add(CurrentLineNumber, $"'{currentStatement.Replace('\n', ' ')}' is missing an ending semicolon.");
                 return null;
             }
 
             LineNumberCount = CurrentLineNumber;
-=======
-                ErrorLog.Add($"{currentStatementLineNumber}: '{currentStatement.Replace('\n', ' ')}' is missing an ending semicolon.");
-                return null;
-            }
-
->>>>>>> a4a5c8b0
             return lines;
         }
 
@@ -664,11 +607,7 @@
             // Start module declaration string
             Design.ModuleDeclaration = null;
             // Start line number counter
-<<<<<<< HEAD
             CurrentLineNumber = 0;
-=======
-            LineNumber = 0;
->>>>>>> a4a5c8b0
             // Declare statement type
             StatementType? type = StatementType.Empty;
 
@@ -676,7 +615,6 @@
             foreach (string statement in statementText)
             {
                 // Increment line number counter
-<<<<<<< HEAD
                 CurrentLineNumber++;
                 // If source is not only whitespace
                 if (!string.IsNullOrWhiteSpace(statement))
@@ -687,18 +625,6 @@
                 // If source is only whitespace
                 else
                 {
-=======
-                LineNumber++;
-                // If source is not only whitespace
-                if (!string.IsNullOrWhiteSpace(statement))
-                {
-                    // Get statement type
-                    type = GetStatementType(statement);
-                }
-                // If source is only whitespace
-                else
-                {
->>>>>>> a4a5c8b0
                     // Set statement type to empty
                     type = StatementType.Empty;
                 }
@@ -746,11 +672,7 @@
                     else
                     {
                         // Add invalid module statement error to error list
-<<<<<<< HEAD
                         ErrorLog.Add(CurrentLineNumber, $"Designs can only have one module declaration statement.");
-=======
-                        ErrorLog.Add($"{LineNumber}: Designs can only have one module declaration statement.");
->>>>>>> a4a5c8b0
                         // If current execution is valid
                         if (valid)
                         {
@@ -775,11 +697,7 @@
             }
 
             // Reset line number
-<<<<<<< HEAD
             CurrentLineNumber = 1;
-=======
-            LineNumber = 1;
->>>>>>> a4a5c8b0
             // For each source code in the source code list
             for (int i = 0; i < sourceCode.Count; i++)
             {
@@ -848,20 +766,8 @@
                     // Increment i by one less the number of added lines
                     i += expandedSourceText.Length - 1;
                 }
-<<<<<<< HEAD
 
                 CurrentLineNumber += source.Text.Count(c => c == '\n') + 1;
-=======
-
-                LineNumber += source.Text.Count(c => c == '\n') + 1;
-            }
-
-            // If there is a module declaration and it isn't valid
-            if (!string.IsNullOrEmpty(Design.ModuleDeclaration) && !VerifyModuleDeclarationStatement())
-            {
-                // Set current execution to invalid
-                valid = false;
->>>>>>> a4a5c8b0
             }
 
             // If execution is valid: return expanded source code list
@@ -886,7 +792,6 @@
             MemoryStream stream = new MemoryStream(bytes);
             // With a stream reader
             using (StreamReader reader = new StreamReader(stream))
-<<<<<<< HEAD
             {
                 // Read the statement text from the bytes in the stream
                 statementText = ReadLines(reader);
@@ -907,28 +812,6 @@
             // For each source in the expanded source code
             foreach (SourceCode source in expandedSourceCode)
             {
-=======
-            {
-                // Read the statement text from the bytes in the stream
-                statementText = ReadLines(reader);
-            }
-            // If statement text is null
-            if (statementText == null)
-            {
-                return null;
-            }
-
-            // Get expanded source code from the statement text
-            List<SourceCode> expandedSourceCode = GetExpandedSourceCode(statementText);
-            // If expanded source code is null
-            if (expandedSourceCode == null)
-            {
-                return null;
-            }
-            // For each source in the expanded source code
-            foreach (SourceCode source in expandedSourceCode)
-            {
->>>>>>> a4a5c8b0
                 // If the source statement type is a library statement
                 if (source.Type == StatementType.Library)
                 {
@@ -981,7 +864,6 @@
                 }
                 // If the source statement type is a module statement
                 else if (source.Type == StatementType.Module)
-<<<<<<< HEAD
                 {
                     // Add module declaration statement to statement list
                     statements.Add(new ModuleDeclarationStmt(source.Text));
@@ -989,15 +871,6 @@
                 // If the source statement type is a submodule statement
                 else if (source.Type == StatementType.Submodule)
                 {
-=======
-                {
-                    // Add module declaration statement to statement list
-                    statements.Add(new ModuleDeclarationStmt(source.Text));
-                }
-                // If the source statement type is a submodule statement
-                else if (source.Type == StatementType.Submodule)
-                {
->>>>>>> a4a5c8b0
                     // Get module instantiation match
                     Match match = ModuleInstantiationRegex.Match(source.Text);
                     // Add submodule instantiation statement to statement list
@@ -1024,22 +897,15 @@
             library = library.Replace('/', '\\');
             try
             {
-<<<<<<< HEAD
                 string path;
                 if (library[0] != '\\')
                 {
                     path = Path.GetFullPath(Design.FileSource.DirectoryName + '\\' + library);
                 }
                 else
-=======
-                // Insert slash if not present
-                /*
-                if (library[0] != '.' && library[0] != '\\' && library[0] != '/')
->>>>>>> a4a5c8b0
                 {
                     path = Path.GetFullPath(library.Substring(1));
                 }
-                */
 
                 if (Directory.Exists(path))
                 {
@@ -1204,64 +1070,40 @@
                         // If dependents contains the variable
                         if (dependents.Contains(variable))
                         {
-<<<<<<< HEAD
-                            // Circular dependency error
-                            ErrorLog.Add(GetLineNumber(source, variableMatch.Index), $"{variable} cannot depend on itself.");
-=======
-                            ErrorLog.Add($"{LineNumber}: Instantiation '{instantiation}' doesn't have the same number of input variables as the matching module declaration.");
->>>>>>> a4a5c8b0
-                            return false;
-                        }
-
-                        // Add variable to dependencies list
-                        if (!dependencies.Contains(variable))
-                        {
-<<<<<<< HEAD
-                            dependencies.Add(variable);
-                        }
-                    }
-                    // If variable is dependent
-                    else
-                    {
-                        if (Design.Database.HasDependencyList(dependent))
-                        {
-                            // Already dependent error
-                            ErrorLog.Add(GetLineNumber(source, variableMatch.Index), $"{variable} can only be assigned to the value of one expression.");
-=======
-                            ErrorLog.Add($"{LineNumber}: Instantiation '{instantiation}' doesn't have the same number of output variables as the matching module declaration.");
->>>>>>> a4a5c8b0
-                            return false;
-                        }
-
-                        /*
-                        if (dependencies.Contains(variable))
-                        {
-<<<<<<< HEAD
                             // Circular dependency error
                             ErrorLog.Add(GetLineNumber(source, variableMatch.Index), $"{variable} cannot depend on itself.");
                             return false;
-=======
-                            if (instantiationVars[i++].Count != GetExpansion(AnyTypeRegex.Match(inputVar)).Count)
-                            {
-                                ErrorLog.Add($"{LineNumber}: Instantiation '{instantiation}' doesn't have the same number of input variables as the matching module declaration.");
-                                return false;
-                            }
->>>>>>> a4a5c8b0
+                        }
+
+                        // Add variable to dependencies list
+                        if (!dependencies.Contains(variable))
+                        {
+                            dependencies.Add(variable);
+                        }
+                    }
+                    // If variable is dependent
+                    else
+                    {
+                        if (Design.Database.HasDependencyList(dependent))
+                        {
+                            // Already dependent error
+                            ErrorLog.Add(GetLineNumber(source, variableMatch.Index), $"{variable} can only be assigned to the value of one expression.");
+                            return false;
+                        }
+
+                        /*
+                        if (dependencies.Contains(variable))
+                        {
+                            // Circular dependency error
+                            ErrorLog.Add(GetLineNumber(source, variableMatch.Index), $"{variable} cannot depend on itself.");
+                            return false;
                         }
                         */
 
                         // Add variable to dependents list
                         if (!dependents.Contains(dependent))
                         {
-<<<<<<< HEAD
                             dependents.Add(dependent);
-=======
-                            if (instantiationVars[i++].Count != GetExpansion(AnyTypeRegex.Match(outputVar)).Count)
-                            {
-                                ErrorLog.Add($"{LineNumber}: Instantiation '{instantiation}' doesn't have the same number of output variables as the matching module declaration.");
-                                return false;
-                            }
->>>>>>> a4a5c8b0
                         }
                     }
                 }
@@ -1334,160 +1176,6 @@
             return true;
         }
 
-<<<<<<< HEAD
-=======
-        #endregion
-
-        /// <summary>
-        /// Returns what line number the current index is on.
-        /// </summary>
-        /// <param name="source">Source text</param>
-        /// <param name="index">Current index in the source text</param>
-        /// <returns>Returns what line number the current index is on</returns>
-        private int GetLineNumber(string source, int index)
-        {
-            int currentLineNumber = LineNumber;
-            for (int i = 0; i < index; i++)
-            {
-                if (source[i] == '\n')
-                {
-                    currentLineNumber++;
-                }
-            }
-            return currentLineNumber;
-        }
-
-        /// <summary>
-        /// Initializes variables and dependencies in the provided source.
-        /// </summary>
-        /// <param name="source">Source to init</param>
-        /// <param name="type">Statement type of source</param>
-        /// <returns>Whether the source was initialized</returns>
-        private bool InitSource(string source, StatementType? type)
-        {
-            // Init dependents dictionary
-            List<string> dependents = new List<string>();
-            // Init dependencies list
-            List<string> dependencies = new List<string>();
-            // Init dependent seperator index
-            int dependentSeperatorIndex = source.IndexOf('=');
-
-            // Get variables in the statement
-            MatchCollection variableMatches = ScalarRegex.Matches(source);
-            // Iterate through all variables in the statement
-            foreach (Match variableMatch in variableMatches)
-            {
-                // Get variable
-                string variable = variableMatch.Value;
-                // Get value of variable
-                bool value = variable.Contains("*");
-                // If value is true
-                if (value)
-                {
-                    // Remove * from variable
-                    variable = variable.TrimStart('*');
-                }
-                // Get whether the variable is a dependent
-                bool isDependent = variableMatch.Index < dependentSeperatorIndex;
-
-                // If statement type is not boolean
-                if (type != StatementType.Boolean)
-                {
-                    // If variable isn't in the database
-                    if (Design.Database.TryGetVariable<Variable>(variable) == null)
-                    {
-                        // Add variable to the database
-                        Design.Database.AddVariable(new IndependentVariable(variable, value));
-                    }
-
-                    // If variable is a dependent
-                    if (isDependent)
-                    {
-                        // Get dependent name
-                        string dependent = $"{variable}.d";
-                        // If dependent isn't in the database
-                        if (Design.Database.TryGetVariable<Variable>(dependent) == null)
-                        {
-                            // Add dependent to the database
-                            Design.Database.AddVariable(new DependentVariable(dependent, value));
-                        }
-                    }
-                }
-                // If statement type is boolean
-                else
-                {
-                    // If variable isn't dependent
-                    if (!isDependent)
-                    {
-                        // If dependents contains the variable
-                        if (dependents.Contains(variable))
-                        {
-                            // Circular dependency error
-                            ErrorLog.Add($"{GetLineNumber(source, variableMatch.Index)}: {variable} cannot depend on itself.");
-                            return false;
-                        }
-
-                        // Add variable to dependencies list
-                        if (!dependencies.Contains(variable))
-                        {
-                            dependencies.Add(variable);
-                        }
-                    }
-                    // If variable is dependent
-                    else
-                    {
-                        // Add variable to dependents list
-                        if (!dependents.Contains(variable))
-                        {
-                            dependents.Add(variable);
-                        }
-                    }
-
-                    // If variable isn't in the database
-                    if (Design.Database.TryGetVariable<Variable>(variable) == null)
-                    {
-                        // If variable isn't dependent
-                        if (!isDependent)
-                        {
-                            // Add variable to the database
-                            Design.Database.AddVariable(new IndependentVariable(variable, value));
-                        }
-                        // If variable is dependent
-                        else
-                        {
-                            // Add variable to the database
-                            Design.Database.AddVariable(new DependentVariable(variable, value));
-                        }
-                    }
-                    // If variable is in the database
-                    else
-                    {
-                        // If variable is dependent, in the database not as a dependent
-                        if (isDependent && Design.Database.TryGetVariable<DependentVariable>(variable) == null)
-                        {
-                            // Make variable in database a dependent
-                            Design.Database.MakeDependent(variable);
-                        }
-                    }
-                }
-            }
-
-            // For each dependent in depedents list
-            foreach (string dependent in dependents)
-            {
-                // If unable to add dependency list to database
-                if (!Design.Database.TryAddDependencyList(dependent, dependencies))
-                {
-                    // Circular dependency error
-                    ErrorLog.Add($"{GetLineNumber(source, source.IndexOf(dependent))}: {dependent} cannot depend on itself.");
-                    return false;
-                }
-            }
-
-            return true;
-        }
-
->>>>>>> a4a5c8b0
         #region Expansion Methods
 
         /// <summary>
@@ -1615,11 +1303,7 @@
             }
 
             // Increment line number by the line count
-<<<<<<< HEAD
             CurrentLineNumber += lineCount;
-=======
-            LineNumber += lineCount;
->>>>>>> a4a5c8b0
             return source;
         }
 
@@ -1639,7 +1323,6 @@
                 List<string> expansion = GetExpansion(match);
                 if (expansion == null)
                 {
-<<<<<<< HEAD
                     ErrorLog.Add(GetLineNumber(expandedLine, match.Index), $"'{match.Value}' is missing an explicit dimension.");
                     return null;
                 }
@@ -1648,16 +1331,10 @@
                     maxExpansionCount = expansion.Count;
                 }
                 
-=======
-                    ErrorLog.Add($"{GetLineNumber(line, match.Index)}: '{match.Value}' is missing an explicit dimension.");
-                    return null;
-                }
->>>>>>> a4a5c8b0
                 // Replace matched vector with its components
                 expandedLine = expandedLine.Substring(0, match.Index) + string.Join(" ", expansion) + expandedLine.Substring(match.Index + match.Length);
             }
 
-<<<<<<< HEAD
             do
             {
                 match = null;
@@ -1682,19 +1359,9 @@
             } while (match != null);
 
             if (!line.Contains(':'))
-=======
-            while ((match = ConstantRegex2.Match(expandedLine)).Success && match.Value != "1" && match.Value != "0")
-            {
-                // Replace matched constants with its components
-                expandedLine = expandedLine.Substring(0, match.Index) + string.Join(" ", GetExpansion(match)) + expandedLine.Substring(match.Index + match.Length);
-            }
-
-            if (line.Contains('='))
->>>>>>> a4a5c8b0
             {
                 while ((match = ConcatRegex.Match(expandedLine)).Success)
                 {
-<<<<<<< HEAD
                     List<string> expansion = GetExpansion(match);
                     if (expansion == null)
                     {
@@ -1713,18 +1380,10 @@
 
             // If line contains a = (Math expression)
             if (line.Contains('='))
-=======
-                    // Add { } to the matched variable list
-                    expandedLine = expandedLine.Substring(0, match.Index) + string.Concat("{", match.Value, "}") + expandedLine.Substring(match.Index + match.Length);
-                }
-            }
-            else if (!line.Contains(':'))
->>>>>>> a4a5c8b0
             {
                 Regex variableListRegex = new Regex($@"{VariableListPattern}(?![^{{}}]*\}})"); // Variable lists not inside {}
                 while ((match = variableListRegex.Match(expandedLine)).Success)
                 {
-<<<<<<< HEAD
                     // Get variable list
                     string variableList = match.Value;
                     // Count the number of elements
@@ -1749,10 +1408,6 @@
 
                     // Add { } to variable list
                     expandedLine = expandedLine.Substring(0, match.Index) + string.Concat("{", variableList, "}") + expandedLine.Substring(match.Index + match.Length);
-=======
-                    // Replace matched concat with its components
-                    expandedLine = expandedLine.Substring(0, match.Index) + string.Join(" ", GetExpansion(match)) + expandedLine.Substring(match.Index + match.Length);
->>>>>>> a4a5c8b0
                 }
             }
 
@@ -1785,11 +1440,7 @@
                 // If expansion fails
                 if (dependentExpansion == null)
                 {
-<<<<<<< HEAD
                     ErrorLog.Add(GetLineNumber(line, dependentMatch.Index), $"'{dependent}' contains a [] notation that is missing an explicit dimension somewhere.");
-=======
-                    ErrorLog.Add($"{GetLineNumber(line, dependentMatch.Index)}: '{dependent}' contains a [] notation that is missing an explicit dimension somewhere.");
->>>>>>> a4a5c8b0
                     return null;
                 }
             }
@@ -1799,11 +1450,7 @@
                 // If expansion fails
                 if (dependentExpansion == null)
                 {
-<<<<<<< HEAD
                     ErrorLog.Add(GetLineNumber(line, dependentMatch.Index), $"'{dependentMatch.Groups["Name"].Value}[]' notation can't be used without an explicit dimension somewhere.");
-=======
-                    ErrorLog.Add($"{GetLineNumber(line, dependentMatch.Index)}: '{dependentMatch.Groups["Name"].Value}[]' notation can't be used without an explicit dimension somewhere.");
->>>>>>> a4a5c8b0
                     return null;
                 }
             }
@@ -1817,11 +1464,7 @@
             MatchCollection matches = ExpansionRegex.Matches(expression);
             foreach (Match match in matches)
             {
-<<<<<<< HEAD
                 CurrentLineNumber = GetLineNumber(line, match.Index);
-=======
-                LineNumber = GetLineNumber(line, match.Index);
->>>>>>> a4a5c8b0
                 List<string> expansion;
                 bool canPad;
                 if (!match.Value.Contains("{"))
@@ -1859,11 +1502,7 @@
                 List<string> expressionExpansion = expressionExpansions[i];
                 if (dependentExpansion.Count != expressionExpansion.Count)
                 {
-<<<<<<< HEAD
                     ErrorLog.Add(GetLineNumber(line, matches[i].Index), $"Expansion count of '{matches[i].Value}' doesn't match the expansion count of '{dependent}'.");
-=======
-                    ErrorLog.Add($"{GetLineNumber(line, matches[i].Index)}: Expansion count of '{matches[i].Value}' doesn't match the expansion count of '{dependent}'.");
->>>>>>> a4a5c8b0
                     return null;
                 }
             }
